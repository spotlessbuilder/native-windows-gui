<!DOCTYPE html>
<html lang="en">
<head>
    <meta charset="utf-8">
    <meta name="viewport" content="width=device-width, initial-scale=1.0">
    <meta name="generator" content="rustdoc">
    <title>Native Windows GUI guide - Getting started</title>

    <link rel="stylesheet" type="text/css" href="style/rustbook.css">
    <link rel="stylesheet" type="text/css" href="style/pygments.css">
    <link rel="stylesheet" type="text/css" href="style/nwg.css">
</head>
<body class="rustdoc">
    <!--[if lte IE 8]>
    <div class="warning">
        This old browser is unsupported and will most likely display funky
        things.
    </div>
    <![endif]-->


    <div id="nav">
        <button id="toggle-nav">
            <span class="sr-only">Toggle navigation</span>
            <span class="bar"></span>
            <span class="bar"></span>
            <span class="bar"></span>
        </button>
    </div>

<div id='toc' class='mobile-hidden'>
<ul class='chapter'>
<li><a href='introduction.html'><b>1.</b> Introduction</a>
</li>
<li><a href='getting_started.html'><b>2.</b> Getting Started</a>
</li>
<li><a href="basics.html"><b>3.</b> Basics </a>
<ul class="section">
    <li><a href="ui.html"><b>3.1.</b> Ui objects </a></li>
    <li><a href="controls_resources.html"><b>3.2.</b> Controls and resources </a></li>
    <li><a href="events.html"><b>3.3.</b> Events </a></li>
    <li><a href="basic_tips.html"><b>3.4.</b> Tips </a></li>
</ul>
</li>
</ul>
</div>

<div id='page-wrapper'>
<div id='page'>


    <h1 class="title">Getting started</h1>
    <p>In this first chapter, you will install NWG and then look at a very simple application. This tutorial
        will intoduce the concepts of <b>Control Templates</b>, <b>Events</b> and <b> the macro-based template system</b>.
        These three compose the foundation of NWG. The next chapter "Basics" will go deeper into these.
    </p>
    <h1 id="installing-nwg" class="section-header"><a href="#installing-nwg">Installing NWG</a></h1>
    NWG should work with any recent version of rust (64 bits or 32 bits). Any channel can be used (stable, beta, nightly).
    NWG was only tested using the <b>MSVC ABI builds.</b> on both stable and nightly<br/>
    To use NWG in your project add it to <code>cargo.toml</code>:

<pre class="rust rust-example-rendered">[<span class="kw">dependencies</span>]
<span class="ident">native-windows-gui</span> = <span class="string"><span class="string">"</span>0.2.0<span class="string">"</span></span>
</pre>

    And then, in <code>main.rs</code> or <code>lib.rs</code> :

<pre class="rust rust-example-rendered">
<span class="kw">extern crate</span> <span class="ident">native_windows_gui</span> <span class="kw">as</span> <span class="ident">nwg</span>;
</pre>

    <h1 id="hello-world" class="section-header"><a href="#hello-world">Hello World!</a></h1>
    Here is a minimalistic program that display a window with a text input and a button. When the button
    is clicked, a messagebox that says "Hello {your name}!" is created. This code is available in the NWG
    examples and uses the <b>template system</b> (scroll further down to see the code without the template).

<div class="syntax"><pre><span></span><span class="sd">/**</span>
<span class="sd">    Simple example on how to use the nwg template system.</span>
<span class="sd">*/</span><span class="w"></span>

<span class="cp">#[macro_use]</span><span class="w"> </span><span class="k">extern</span><span class="w"> </span><span class="k">crate</span><span class="w"> </span><span class="n">native_windows_gui</span><span class="w"> </span><span class="k">as</span><span class="w"> </span><span class="n">nwg</span><span class="p">;</span><span class="w"></span>

<span class="k">use</span><span class="w"> </span><span class="n">nwg</span>::<span class="p">{</span><span class="n">Event</span><span class="p">,</span><span class="w"> </span><span class="n">Ui</span><span class="p">,</span><span class="w"> </span><span class="n">simple_message</span><span class="p">,</span><span class="w"> </span><span class="n">fatal_message</span><span class="p">,</span><span class="w"> </span><span class="n">dispatch_events</span><span class="p">};</span><span class="w"></span>

<span class="n">nwg_template</span><span class="o">!</span><span class="p">(</span><span class="w"></span>
<span class="w">    </span><span class="n">head</span>: <span class="nc">setup_ui</span><span class="o">&lt;&amp;</span><span class="nb">'static</span><span class="w"> </span><span class="kt">str</span><span class="o">&gt;</span><span class="p">,</span><span class="w"></span>
<span class="w">    </span><span class="n">controls</span>: <span class="p">[</span><span class="w"></span>
<span class="w">        </span><span class="p">(</span><span class="s">"MainWindow"</span><span class="p">,</span><span class="w"> </span><span class="n">nwg_window</span><span class="o">!</span><span class="p">(</span><span class="w"> </span><span class="n">title</span><span class="o">=</span><span class="s">"Template Example"</span><span class="p">;</span><span class="w"> </span><span class="n">size</span><span class="o">=</span><span class="p">(</span><span class="mi">280</span><span class="p">,</span><span class="w"> </span><span class="mi">105</span><span class="p">)</span><span class="w"> </span><span class="p">)),</span><span class="w"></span>
<span class="w">        </span>
<span class="w">        </span><span class="p">(</span><span class="s">"Label1"</span><span class="p">,</span><span class="w"> </span><span class="n">nwg_label</span><span class="o">!</span><span class="p">(</span><span class="w"> </span>
<span class="w">           </span><span class="n">parent</span><span class="o">=</span><span class="s">"MainWindow"</span><span class="p">;</span><span class="w"> </span><span class="n">text</span><span class="o">=</span><span class="s">"Your Name: "</span><span class="p">;</span><span class="w"></span>
<span class="w">           </span><span class="n">position</span><span class="o">=</span><span class="p">(</span><span class="mi">5</span><span class="p">,</span><span class="mi">15</span><span class="p">);</span><span class="w"> </span><span class="n">size</span><span class="o">=</span><span class="p">(</span><span class="mi">80</span><span class="p">,</span><span class="w"> </span><span class="mi">25</span><span class="p">);</span><span class="w"> </span><span class="n">font</span><span class="o">=</span><span class="nb">Some</span><span class="p">(</span><span class="s">"TextFont"</span><span class="p">)</span><span class="w"> </span><span class="p">)),</span><span class="w"></span>
<span class="w">        </span>
<span class="w">        </span><span class="p">(</span><span class="s">"YourName"</span><span class="p">,</span><span class="w"> </span><span class="n">nwg_textinput</span><span class="o">!</span><span class="p">(</span><span class="w"> </span>
<span class="w">           </span><span class="n">parent</span><span class="o">=</span><span class="s">"MainWindow"</span><span class="p">;</span><span class="w"> </span><span class="n">position</span><span class="o">=</span><span class="p">(</span><span class="mi">85</span><span class="p">,</span><span class="mi">13</span><span class="p">);</span><span class="w"> </span>
<span class="w">           </span><span class="n">size</span><span class="o">=</span><span class="p">(</span><span class="mi">185</span><span class="p">,</span><span class="mi">22</span><span class="p">);</span><span class="w"> </span><span class="n">font</span><span class="o">=</span><span class="nb">Some</span><span class="p">(</span><span class="s">"TextFont"</span><span class="p">)</span><span class="w"> </span><span class="p">)),</span><span class="w"></span>
<span class="w">        </span>
<span class="w">        </span><span class="p">(</span><span class="s">"HelloButton"</span><span class="p">,</span><span class="w"> </span><span class="n">nwg_button</span><span class="o">!</span><span class="p">(</span><span class="w"> </span>
<span class="w">           </span><span class="n">parent</span><span class="o">=</span><span class="s">"MainWindow"</span><span class="p">;</span><span class="w"> </span><span class="n">text</span><span class="o">=</span><span class="s">"Hello World!"</span><span class="p">;</span><span class="w"></span>
<span class="w">           </span><span class="n">position</span><span class="o">=</span><span class="p">(</span><span class="mi">5</span><span class="p">,</span><span class="w"> </span><span class="mi">45</span><span class="p">);</span><span class="w"> </span><span class="n">size</span><span class="o">=</span><span class="p">(</span><span class="mi">270</span><span class="p">,</span><span class="w"> </span><span class="mi">50</span><span class="p">);</span><span class="w"> </span><span class="n">font</span><span class="o">=</span><span class="nb">Some</span><span class="p">(</span><span class="s">"MainFont"</span><span class="p">)</span><span class="w"> </span><span class="p">))</span><span class="w"></span>
<span class="w">    </span><span class="p">];</span><span class="w"></span>
<span class="w">    </span><span class="n">events</span>: <span class="p">[</span><span class="w"></span>
<span class="w">        </span><span class="p">(</span><span class="s">"HelloButton"</span><span class="p">,</span><span class="w"> </span><span class="s">"SaySomething"</span><span class="p">,</span><span class="w"> </span><span class="n">Event</span>::<span class="n">Click</span><span class="p">,</span><span class="w"> </span><span class="o">|</span><span class="n">ui</span><span class="p">,</span><span class="n">_</span><span class="p">,</span><span class="n">_</span><span class="p">,</span><span class="n">_</span><span class="o">|</span><span class="w"> </span><span class="p">{</span><span class="w"></span>
<span class="w">            </span><span class="kd">let</span><span class="w"> </span><span class="n">your_name</span><span class="w"> </span><span class="o">=</span><span class="w"> </span><span class="n">nwg_get</span><span class="o">!</span><span class="p">(</span><span class="n">ui</span><span class="p">;</span><span class="w"> </span><span class="p">(</span><span class="s">"YourName"</span><span class="p">,</span><span class="w"> </span><span class="n">nwg</span>::<span class="n">TextInput</span><span class="p">));</span><span class="w"></span>
<span class="w">            </span><span class="n">simple_message</span><span class="p">(</span><span class="s">"Hello"</span><span class="p">,</span><span class="w"> </span><span class="o">&amp;</span><span class="n">format</span><span class="o">!</span><span class="p">(</span><span class="s">"Hello {}!"</span><span class="p">,</span><span class="w"> </span><span class="n">your_name</span><span class="p">.</span><span class="n">get_text</span><span class="p">())</span><span class="w"> </span><span class="p">);</span><span class="w"></span>
<span class="w">        </span><span class="p">})</span><span class="w"></span>
<span class="w">    </span><span class="p">];</span><span class="w"></span>
<span class="w">    </span><span class="n">resources</span>: <span class="p">[</span><span class="w"></span>
<span class="w">        </span><span class="p">(</span><span class="s">"MainFont"</span><span class="p">,</span><span class="w"> </span><span class="n">nwg_font</span><span class="o">!</span><span class="p">(</span><span class="n">family</span><span class="o">=</span><span class="s">"Arial"</span><span class="p">;</span><span class="w"> </span><span class="n">size</span><span class="o">=</span><span class="mi">27</span><span class="p">)),</span><span class="w"></span>
<span class="w">        </span><span class="p">(</span><span class="s">"TextFont"</span><span class="p">,</span><span class="w"> </span><span class="n">nwg_font</span><span class="o">!</span><span class="p">(</span><span class="n">family</span><span class="o">=</span><span class="s">"Arial"</span><span class="p">;</span><span class="w"> </span><span class="n">size</span><span class="o">=</span><span class="mi">17</span><span class="p">))</span><span class="w"></span>
<span class="w">    </span><span class="p">];</span><span class="w"></span>
<span class="w">    </span><span class="n">values</span>: <span class="p">[]</span><span class="w"></span>
<span class="p">);</span><span class="w"></span>

<span class="k">fn</span> <span class="nf">main</span><span class="p">()</span><span class="w"> </span><span class="p">{</span><span class="w"></span>
<span class="w">    </span><span class="kd">let</span><span class="w"> </span><span class="n">app</span>: <span class="nc">Ui</span><span class="o">&lt;&amp;</span><span class="nb">'static</span><span class="w"> </span><span class="kt">str</span><span class="o">&gt;</span><span class="p">;</span><span class="w"></span>

<span class="w">    </span><span class="k">match</span><span class="w"> </span><span class="n">Ui</span>::<span class="n">new</span><span class="p">()</span><span class="w"> </span><span class="p">{</span><span class="w"></span>
<span class="w">        </span><span class="nb">Ok</span><span class="p">(</span><span class="n">_app</span><span class="p">)</span><span class="w"> </span><span class="o">=&gt;</span><span class="w"> </span><span class="p">{</span><span class="w"> </span><span class="n">app</span><span class="w"> </span><span class="o">=</span><span class="w"> </span><span class="n">_app</span><span class="p">;</span><span class="w"> </span><span class="p">},</span><span class="w"></span>
<span class="w">        </span><span class="nb">Err</span><span class="p">(</span><span class="n">e</span><span class="p">)</span><span class="w"> </span><span class="o">=&gt;</span><span class="w"> </span><span class="p">{</span><span class="w"> </span><span class="n">fatal_message</span><span class="p">(</span><span class="s">"Fatal Error"</span><span class="p">,</span><span class="w"> </span><span class="o">&amp;</span><span class="n">format</span><span class="o">!</span><span class="p">(</span><span class="s">"{:?}"</span><span class="p">,</span><span class="w"> </span><span class="n">e</span><span class="p">)</span><span class="w"> </span><span class="p">);</span><span class="w"> </span><span class="p">}</span><span class="w"></span>
<span class="w">    </span><span class="p">}</span><span class="w"></span>

<span class="w">    </span><span class="k">if</span><span class="w"> </span><span class="kd">let</span><span class="w"> </span><span class="nb">Err</span><span class="p">(</span><span class="n">e</span><span class="p">)</span><span class="w"> </span><span class="o">=</span><span class="w"> </span><span class="n">setup_ui</span><span class="p">(</span><span class="o">&amp;</span><span class="n">app</span><span class="p">)</span><span class="w"> </span><span class="p">{</span><span class="w"></span>
<span class="w">        </span><span class="n">fatal_message</span><span class="p">(</span><span class="s">"Fatal Error"</span><span class="p">,</span><span class="w"> </span><span class="o">&amp;</span><span class="n">format</span><span class="o">!</span><span class="p">(</span><span class="s">"{:?}"</span><span class="p">,</span><span class="w"> </span><span class="n">e</span><span class="p">));</span><span class="w"></span>
<span class="w">    </span><span class="p">}</span><span class="w"></span>

<span class="w">    </span><span class="n">dispatch_events</span><span class="p">();</span><span class="w"></span>
<span class="p">}</span><span class="w"></span>
</pre></div>

    <h1 id="hello-details" class="section-header"><a href="#hello-details">The example details</a></h1>

    <h3>UI creation</h3>
    The <code>Ui</code> encapsulate the various components of NWG. Its role is to manage these components so that most of your energy is spent
    developing the actual application instead of the UI. As of <b>BETA 1</b>, an application can instance as many Ui as it requires.
    <a href="/native-windows-gui/docs/api/native_windows_gui/struct.Ui.html">See the documentation for more information.</a><br/><br/>

    The Ui object is basically a generic HashMap, therefore the type of its key must be defined when it is declared. The "best" types are either
    <code>&amp;'static str</code> if the ui is entirely static, or <code>usize</code> if new controls will be created at runtime. The hash values
    are UI components (ex: the <b>controls</b>). <br/><br/>

    Ui creation is done by calling the <code>Ui::new()</code> method. The constructor execute some system initialization and therefore can fail.
    Once the Ui is ready, it is now time to add stuff inside of it. The easiest way to do this is to use the built-in template system.

    <h3>Template Base</h3>
    The <b>NWG</b> template system is composed of multiple macros. It's role is to make the definition of <b>static</b> ui as painless as possible.
    There's absolutely no black magic behind it. For an example of how the last example could look like if it was done without using templates, see
    the example at the end of this page. <br/><br/>

<<<<<<< HEAD
    The base of the template system is the <code>nwg_template!</code> macro (<a href="/native-windows-gui/docs/api/native_windows_gui/macro.nwg_template.html">documentation</a>).
    Its role is to define a function that initialize a Ui components.<br/><br/>
=======
    The base of the template system is the <code>nwg_template!</code> macro (<a href="docs/api/native_windows_gui/macro.nwg_template.html">documentation</a>).
    Its role is to define a function that initialize the Ui components.<br/><br/>
>>>>>>> a33f0cd9

    The first parameter <code>head</code> defines the type of the Ui that will be accepted and the name of the function
    The other parameters (controls, events, resources and values) are described in the following sections.<br/><br/>

    If the initialization of the Ui fails, an <code>Error</code> is returned with some information about what went wrong.
    The template content is ready to be used as soon as the function returns with success.

    <h3>Controls</h3>

    A control is an item (ex: a button) that can be added to a Ui.<br/><br/>

    The second argument in the <code>nwg_template!</code> macro is <code>controls</code>. Controls accepts a list of <code>(Control_ID, Control_Template)</code>.<br/><br/>

    <code>Control_ID</code> is the unique ID that will identify the control in the Ui. Its type must match the type of the Ui. <br/><br/>

    <code>Control_Template</code> is the template of the control. NWG control templates are structs that define controls. By default, the templates do not
<<<<<<< HEAD
    have sane default. In order to ease the template definition, NWG has a macro named <code>nwg_[control_name]</code> (ex: <a href="/native-windows-gui/docs/api/native_windows_gui/macro.nwg_button.html">button</a>)
    for each built-in control.

    <h3>Events</h3>  
=======
    have sane default. In order to ease the template definition, NWG has a macro named <code>nwg_[control_name]</code> (ex: <a href="docs/api/native_windows_gui/macro.nwg_button.html">button</a>)
    for each built-in control.<br><br>

    The controls are added in the order defined in the template.

    <h3>Template - Events</h3>
>>>>>>> a33f0cd9

    An Event is a function that is called when a control is triggered by something (usually user actions).<br/><br/>

    The third argument in the <code>nwg_template!</code> macro is <code>events</code>. Events accepts a list of <code>(Control_ID, Event_ID, Event_Type, Callback)</code>.<br/><br/>

    <code>Control_ID</code> is the ID of the control that will trigger the event. <br/><br/>

    <code>Event_ID</code> is a unique that identify the event. <br/><br/>

    <code>Event_Type</code> Is the event type. See <a href="/native-windows-gui/docs/api/native_windows_gui/enum.Event.html">a list of all events</a>. <br/><br/>

    <code>Callback</code> Is the function that will be called. The callback function signature is <a href="/native-windows-gui/docs/api/native_windows_gui/type.EventCallback.html">EventCallback</a><br/><br/>

<<<<<<< HEAD
    <h3>Resources</h3>
=======
    There are no limits to the number of callback on a control.

    <h3>Template - Resources</h3>
>>>>>>> a33f0cd9

    A Resource is a special element that can be used by controls, but do not accepts events. (ex: Font &amp; Bitmap)<br/><br/>

    The fourth argument in the <code>nwg_template!</code> macro is <code>resources</code>.<br/><br/>

    Resources accepts a list of <code>(Resource_ID, Resource_Template)</code> that
    will be created in the order they were added.<br/><br/>

    Resources creation works like the controls.

    <h3>Values</h3>

    A value can be any other object that needs to be packed in a Ui. For example, if you want to pack a SQL connection or a table of translations.<br/><br/>

    The last argument in the <code>nwg_template!</code> macro is <code>values</code>. Values accepts a list of <code>(Value_ID, ValueObject)</code>.

    Resources creation works like controls and resources with the exception that <code>ValueObject</code> is the object itself and not some kind of template.

    <h3>Listening for events</h3>

    Once the Ui initialization is done, the threads needs to listen to the system events. In order to do that the <code>dispatch_events</code>
    function must be used. The method will dispatch the events to <b>every</b> instanced UI. As soon as a main window is closed (<code>exit_on_close</code> set to true) or if <code>nwg::exit</code>
    is called, the function will return.


    <h1 id="hello-world" class="section-header"><a href="#hello-world2">Hello World! (no macro)</a></h1>
    Here is the same example without the macro templates.

  <pre><span></span><span class="sd">/**</span>
<span class="sd">    Simple example on how to use nwg without the template system.</span>
<span class="sd">    Unless your UI is built dynamically, the usage of the macro templates is highly recommended</span>
<span class="sd">*/</span><span class="w"></span>

<span class="k">extern</span><span class="w"> </span><span class="k">crate</span><span class="w"> </span><span class="n">native_windows_gui</span><span class="w"> </span><span class="k">as</span><span class="w"> </span><span class="n">nwg</span><span class="p">;</span><span class="w"></span>

<span class="k">use</span><span class="w"> </span><span class="n">nwg</span>::<span class="p">{</span><span class="n">Ui</span><span class="p">,</span><span class="w"> </span><span class="n">Error</span><span class="p">,</span><span class="w"> </span><span class="n">Event</span><span class="p">,</span><span class="w"> </span><span class="n">simple_message</span><span class="p">,</span><span class="w"> </span><span class="n">fatal_message</span><span class="p">,</span><span class="w"> </span><span class="n">dispatch_events</span><span class="p">};</span><span class="w"></span>

<span class="k">pub</span><span class="w"> </span><span class="k">fn</span> <span class="nf">setup_ui</span><span class="p">(</span><span class="n">ui</span>: <span class="kp">&amp;</span><span class="nc">Ui</span><span class="o">&lt;&amp;</span><span class="nb">'static</span><span class="w"> </span><span class="kt">str</span><span class="o">&gt;</span><span class="p">)</span><span class="w"> </span>-&gt; <span class="nb">Result</span><span class="o">&lt;</span><span class="p">(),</span><span class="w"> </span><span class="n">Error</span><span class="o">&gt;</span><span class="w"> </span><span class="p">{</span><span class="w"></span>

<span class="w">    </span><span class="c1">// nwg_font!(family="Arial"; size=27)</span>
<span class="w">    </span><span class="kd">let</span><span class="w"> </span><span class="n">f1</span><span class="w"> </span><span class="o">=</span><span class="w"> </span><span class="n">nwg</span>::<span class="n">FontT</span><span class="w"> </span><span class="p">{</span><span class="w"></span>
<span class="w">        </span><span class="n">family</span>: <span class="s">"Arial"</span><span class="p">,</span><span class="w"> </span><span class="n">size</span>: <span class="mi">27</span><span class="p">,</span><span class="w"></span>
<span class="w">        </span><span class="n">weight</span>: <span class="nc">nwg</span>::<span class="n">constants</span>::<span class="n">FONT_WEIGHT_NORMAL</span><span class="p">,</span><span class="w"></span>
<span class="w">        </span><span class="n">decoration</span>: <span class="nc">nwg</span>::<span class="n">constants</span>::<span class="n">FONT_DECO_NORMAL</span><span class="p">,</span><span class="w"></span>
<span class="w">    </span><span class="p">};</span><span class="w"></span>

<span class="w">    </span><span class="c1">// nwg_font!(family="Arial"; size=17)</span>
<span class="w">    </span><span class="kd">let</span><span class="w"> </span><span class="n">f2</span><span class="w"> </span><span class="o">=</span><span class="w"> </span><span class="n">nwg</span>::<span class="n">FontT</span><span class="w"> </span><span class="p">{</span><span class="w"></span>
<span class="w">        </span><span class="n">family</span>: <span class="s">"Arial"</span><span class="p">,</span><span class="w"> </span><span class="n">size</span>: <span class="mi">17</span><span class="p">,</span><span class="w"></span>
<span class="w">        </span><span class="n">weight</span>: <span class="nc">nwg</span>::<span class="n">constants</span>::<span class="n">FONT_WEIGHT_NORMAL</span><span class="p">,</span><span class="w"></span>
<span class="w">        </span><span class="n">decoration</span>: <span class="nc">nwg</span>::<span class="n">constants</span>::<span class="n">FONT_DECO_NORMAL</span><span class="p">,</span><span class="w"></span>
<span class="w">    </span><span class="p">};</span><span class="w"></span>

<span class="w">    </span><span class="c1">// nwg_window!( title="Template Example"; size=(280, 105))</span>
<span class="w">    </span><span class="kd">let</span><span class="w"> </span><span class="n">window</span><span class="w"> </span><span class="o">=</span><span class="w"> </span><span class="n">nwg</span>::<span class="n">WindowT</span><span class="w"> </span><span class="p">{</span><span class="w"></span>
<span class="w">        </span><span class="n">title</span>: <span class="s">"No template"</span><span class="p">,</span><span class="w"></span>
<span class="w">        </span><span class="n">position</span>: <span class="p">(</span><span class="mi">100</span><span class="p">,</span><span class="w"> </span><span class="mi">100</span><span class="p">),</span><span class="w"> </span><span class="n">size</span>: <span class="p">(</span><span class="mi">280</span><span class="p">,</span><span class="w"> </span><span class="mi">105</span><span class="p">),</span><span class="w"></span>
<span class="w">        </span><span class="n">resizable</span>: <span class="nc">false</span><span class="p">,</span><span class="w"> </span><span class="n">visible</span>: <span class="nc">true</span><span class="p">,</span><span class="w"> </span><span class="n">disabled</span>: <span class="nc">false</span><span class="p">,</span><span class="w"></span>
<span class="w">        </span><span class="n">exit_on_close</span>: <span class="nc">true</span><span class="w"></span>
<span class="w">    </span><span class="p">};</span><span class="w"></span>

<span class="w">    </span><span class="c1">// nwg_label!( parent="MainWindow"; [...] font=Some("TextFont") )</span>
<span class="w">    </span><span class="kd">let</span><span class="w"> </span><span class="n">label</span><span class="w"> </span><span class="o">=</span><span class="w"> </span><span class="n">nwg</span>::<span class="n">LabelT</span><span class="w"> </span><span class="p">{</span><span class="w"></span>
<span class="w">        </span><span class="n">text</span>: <span class="s">"Your Name: "</span><span class="p">,</span><span class="w"></span>
<span class="w">        </span><span class="n">position</span>: <span class="p">(</span><span class="mi">5</span><span class="p">,</span><span class="mi">15</span><span class="p">),</span><span class="w"> </span><span class="n">size</span>: <span class="p">(</span><span class="mi">80</span><span class="p">,</span><span class="w"> </span><span class="mi">25</span><span class="p">),</span><span class="w"></span>
<span class="w">        </span><span class="n">visible</span>: <span class="nc">true</span><span class="p">,</span><span class="w"> </span><span class="n">disabled</span>: <span class="nc">false</span><span class="p">,</span><span class="w"></span>
<span class="w">        </span><span class="n">align</span>: <span class="nc">nwg</span>::<span class="n">constants</span>::<span class="n">HTextAlign</span>::<span class="n">Left</span><span class="p">,</span><span class="w"></span>
<span class="w">        </span><span class="n">parent</span>: <span class="s">"MainWindow"</span><span class="p">,</span><span class="w"> </span><span class="n">font</span>: <span class="nb">Some</span><span class="p">(</span><span class="s">"TextFont"</span><span class="p">)</span><span class="w"></span>
<span class="w">    </span><span class="p">};</span><span class="w"></span>

<span class="w">    </span><span class="c1">// nwg_textinput!( parent="MainWindow"; [..] font=Some("TextFont") )</span>
<span class="w">    </span><span class="kd">let</span><span class="w"> </span><span class="n">tedit</span><span class="w"> </span><span class="o">=</span><span class="w"> </span><span class="n">nwg</span>::<span class="n">TextInputT</span>::<span class="o">&lt;</span><span class="n">_</span><span class="p">,</span><span class="w"> </span><span class="o">&amp;</span><span class="nb">'static</span><span class="w"> </span><span class="kt">str</span><span class="p">,</span><span class="w"> </span><span class="n">_</span><span class="o">&gt;</span><span class="w"> </span><span class="p">{</span><span class="w"></span>
<span class="w">        </span><span class="n">text</span>: <span class="s">""</span><span class="p">,</span><span class="w"></span>
<span class="w">        </span><span class="n">position</span>: <span class="p">(</span><span class="mi">85</span><span class="p">,</span><span class="mi">13</span><span class="p">),</span><span class="w"> </span><span class="n">size</span>: <span class="p">(</span><span class="mi">185</span><span class="p">,</span><span class="mi">22</span><span class="p">),</span><span class="w"></span>
<span class="w">        </span><span class="n">visible</span>: <span class="nc">true</span><span class="p">,</span><span class="w"> </span><span class="n">disabled</span>: <span class="nc">false</span><span class="p">,</span><span class="w"> </span><span class="n">readonly</span>: <span class="nc">false</span><span class="p">,</span><span class="w"> </span><span class="n">password</span>: <span class="nc">false</span><span class="p">,</span><span class="w"></span>
<span class="w">        </span><span class="n">limit</span>: <span class="mi">32_767</span><span class="p">,</span><span class="w"> </span><span class="n">placeholder</span>: <span class="nb">None</span><span class="p">,</span><span class="w"></span>
<span class="w">        </span><span class="n">parent</span>: <span class="s">"MainWindow"</span><span class="p">,</span><span class="w"> </span><span class="n">font</span>: <span class="nb">Some</span><span class="p">(</span><span class="s">"TextFont"</span><span class="p">)</span><span class="w"></span>
<span class="w">    </span><span class="p">};</span><span class="w"></span>

<span class="w">    </span><span class="c1">// nwg_button!( parent="MainWindow"; [..] font=Some("MainFont") )</span>
<span class="w">    </span><span class="kd">let</span><span class="w"> </span><span class="n">hellbtn</span><span class="w"> </span><span class="o">=</span><span class="w"> </span><span class="n">nwg</span>::<span class="n">ButtonT</span><span class="w"> </span><span class="p">{</span><span class="w"></span>
<span class="w">        </span><span class="n">text</span>: <span class="s">"Hello World!"</span><span class="p">,</span><span class="w"></span>
<span class="w">        </span><span class="n">position</span>: <span class="p">(</span><span class="mi">5</span><span class="p">,</span><span class="w"> </span><span class="mi">45</span><span class="p">),</span><span class="w"> </span><span class="n">size</span>: <span class="p">(</span><span class="mi">270</span><span class="p">,</span><span class="w"> </span><span class="mi">50</span><span class="p">),</span><span class="w"></span>
<span class="w">        </span><span class="n">visible</span>: <span class="nc">true</span><span class="p">,</span><span class="w"> </span><span class="n">disabled</span>: <span class="nc">false</span><span class="p">,</span><span class="w"></span>
<span class="w">        </span><span class="n">parent</span>: <span class="s">"MainWindow"</span><span class="p">,</span><span class="w"> </span><span class="n">font</span>: <span class="nb">Some</span><span class="p">(</span><span class="s">"MainFont"</span><span class="p">)</span><span class="w"></span>
<span class="w">    </span><span class="p">};</span><span class="w"></span>

<span class="w">    </span><span class="c1">// resources: </span>
<span class="w">    </span><span class="n">ui</span><span class="p">.</span><span class="n">pack_resource</span><span class="p">(</span><span class="o">&amp;</span><span class="s">"MainFont"</span><span class="p">,</span><span class="w"> </span><span class="n">f1</span><span class="p">);</span><span class="w"></span>
<span class="w">    </span><span class="n">ui</span><span class="p">.</span><span class="n">pack_resource</span><span class="p">(</span><span class="o">&amp;</span><span class="s">"TextFont"</span><span class="p">,</span><span class="w"> </span><span class="n">f2</span><span class="p">);</span><span class="w"></span>

<span class="w">    </span><span class="c1">// controls:</span>
<span class="w">    </span><span class="n">ui</span><span class="p">.</span><span class="n">pack_control</span><span class="p">(</span><span class="o">&amp;</span><span class="s">"MainWindow"</span><span class="p">,</span><span class="w"> </span><span class="n">window</span><span class="p">);</span><span class="w"></span>
<span class="w">    </span><span class="n">ui</span><span class="p">.</span><span class="n">pack_control</span><span class="p">(</span><span class="o">&amp;</span><span class="s">"Label1"</span><span class="p">,</span><span class="w"> </span><span class="n">label</span><span class="p">);</span><span class="w"></span>
<span class="w">    </span><span class="n">ui</span><span class="p">.</span><span class="n">pack_control</span><span class="p">(</span><span class="o">&amp;</span><span class="s">"YourName"</span><span class="p">,</span><span class="w"> </span><span class="n">tedit</span><span class="p">);</span><span class="w"></span>
<span class="w">    </span><span class="n">ui</span><span class="p">.</span><span class="n">pack_control</span><span class="p">(</span><span class="o">&amp;</span><span class="s">"HelloButton"</span><span class="p">,</span><span class="w"> </span><span class="n">hellbtn</span><span class="p">);</span><span class="w"></span>

<span class="w">    </span><span class="c1">// events:</span>
<span class="w">    </span><span class="n">ui</span><span class="p">.</span><span class="n">bind</span><span class="p">(</span><span class="o">&amp;</span><span class="s">"HelloButton"</span><span class="p">,</span><span class="w"> </span><span class="o">&amp;</span><span class="s">"SaySomething"</span><span class="p">,</span><span class="w"> </span><span class="n">Event</span>::<span class="n">Click</span><span class="p">,</span><span class="w"> </span><span class="o">|</span><span class="n">ui</span><span class="p">,</span><span class="n">_</span><span class="p">,</span><span class="n">_</span><span class="p">,</span><span class="n">_</span><span class="o">|</span><span class="w"> </span><span class="p">{</span><span class="w"></span>
<span class="w">        </span><span class="k">if</span><span class="w"> </span><span class="kd">let</span><span class="w"> </span><span class="nb">Ok</span><span class="p">(</span><span class="n">your_name</span><span class="p">)</span><span class="w"> </span><span class="o">=</span><span class="w"> </span><span class="n">ui</span><span class="p">.</span><span class="n">get</span>::<span class="o">&lt;</span><span class="n">nwg</span>::<span class="n">TextInput</span><span class="o">&gt;</span><span class="p">(</span><span class="o">&amp;</span><span class="s">"YourName"</span><span class="p">)</span><span class="w"> </span><span class="p">{</span><span class="w"></span>
<span class="w">            </span><span class="n">simple_message</span><span class="p">(</span><span class="s">"Hello"</span><span class="p">,</span><span class="w"> </span><span class="o">&amp;</span><span class="n">format</span><span class="o">!</span><span class="p">(</span><span class="s">"Hello {}!"</span><span class="p">,</span><span class="w"> </span><span class="n">your_name</span><span class="p">.</span><span class="n">get_text</span><span class="p">())</span><span class="w"> </span><span class="p">);</span><span class="w"></span>
<span class="w">        </span><span class="p">}</span><span class="w"> </span><span class="k">else</span><span class="w"> </span><span class="p">{</span><span class="w"></span>
<span class="w">            </span><span class="n">panic</span><span class="o">!</span><span class="p">()</span><span class="w"></span>
<span class="w">        </span><span class="p">}</span><span class="w"></span>
<span class="w">    </span><span class="p">});</span><span class="w"></span>

<span class="w">    </span><span class="n">ui</span><span class="p">.</span><span class="n">commit</span><span class="p">()</span><span class="w"></span>
<span class="p">}</span><span class="w"></span>

<span class="k">fn</span> <span class="nf">main</span><span class="p">()</span><span class="w"> </span><span class="p">{</span><span class="w"></span>
<span class="w">    </span><span class="kd">let</span><span class="w"> </span><span class="n">app</span>: <span class="nc">Ui</span><span class="o">&lt;&amp;</span><span class="nb">'static</span><span class="w"> </span><span class="kt">str</span><span class="o">&gt;</span><span class="p">;</span><span class="w"></span>

<span class="w">    </span><span class="k">match</span><span class="w"> </span><span class="n">Ui</span>::<span class="n">new</span><span class="p">()</span><span class="w"> </span><span class="p">{</span><span class="w"></span>
<span class="w">        </span><span class="nb">Ok</span><span class="p">(</span><span class="n">_app</span><span class="p">)</span><span class="w"> </span><span class="o">=&gt;</span><span class="w"> </span><span class="p">{</span><span class="w"> </span><span class="n">app</span><span class="w"> </span><span class="o">=</span><span class="w"> </span><span class="n">_app</span><span class="p">;</span><span class="w"> </span><span class="p">},</span><span class="w"></span>
<span class="w">        </span><span class="nb">Err</span><span class="p">(</span><span class="n">e</span><span class="p">)</span><span class="w"> </span><span class="o">=&gt;</span><span class="w"> </span><span class="p">{</span><span class="w"> </span><span class="n">fatal_message</span><span class="p">(</span><span class="s">"Fatal Error"</span><span class="p">,</span><span class="w"> </span><span class="o">&amp;</span><span class="n">format</span><span class="o">!</span><span class="p">(</span><span class="s">"{:?}"</span><span class="p">,</span><span class="w"> </span><span class="n">e</span><span class="p">)</span><span class="w"> </span><span class="p">);</span><span class="w"> </span><span class="p">}</span><span class="w"></span>
<span class="w">    </span><span class="p">}</span><span class="w"></span>

<span class="w">    </span><span class="k">if</span><span class="w"> </span><span class="kd">let</span><span class="w"> </span><span class="nb">Err</span><span class="p">(</span><span class="n">e</span><span class="p">)</span><span class="w"> </span><span class="o">=</span><span class="w"> </span><span class="n">setup_ui</span><span class="p">(</span><span class="o">&amp;</span><span class="n">app</span><span class="p">)</span><span class="w"> </span><span class="p">{</span><span class="w"></span>
<span class="w">        </span><span class="n">fatal_message</span><span class="p">(</span><span class="s">"Fatal Error"</span><span class="p">,</span><span class="w"> </span><span class="o">&amp;</span><span class="n">format</span><span class="o">!</span><span class="p">(</span><span class="s">"{:?}"</span><span class="p">,</span><span class="w"> </span><span class="n">e</span><span class="p">));</span><span class="w"></span>
<span class="w">    </span><span class="p">}</span><span class="w"></span>

<span class="w">    </span><span class="n">dispatch_events</span><span class="p">();</span><span class="w"></span>
<span class="p">}</span><span class="w"></span>
</pre>

<h1 id="hello-details" class="section-header"><a href="#hello-details">The big lines</a></h1>

Note that this section only scratch the non-macro features because they are explained in details in the <b>Basics</b> section.<br>
For some technical info, see the <a href="/native-windows-gui/docs/api/native_windows_gui/struct.Ui.html#method.pack_value">UI api</a>.

<h3>pack_*</h3> 

<code>pack_control</code>, <code>pack_resource</code> and <code>pack_value</code> add an element to the UI. The parameters works like in the <code>nwg_template!</code> macro.<br><br>

pack commands are lazy and will not be executed right away (see commit, just below).

<h3>bind</h3> 

Works the same way of the <code>events</code> part of <code>nwg_template!</code>: bind a callabck to a control.<br><br>

The bind command is lazy and will not be executed right away (see commit, just below).

<h3>get</h3> 

The Ui object will always keep the ownership of the resources and the controls. In order to access a control, it must first be borrowed from the Ui. <br><br>

<code>ui.get</code> and <code>ui.get_mut</code> either borrows a control, a resource or a user value from the Ui. Obviously, any element can be borred immutably
as many time as required, but an element can only be borrowed mutably once. <br><br>

If the UI tries to execute an action on a borrowed element, an error such as <code>Error::ControlInUse</code> will be raised.

<h3>commit</h3> 

NWG UI initialization commands (such as <code>pack_control</code> and <code>bind</code>) are lazy and wont be executed right away. Many initialization commands are
used when creating a UI. Most of the time, they will never fail and validating each of them individually would be annoying.<br><br>

When a lazy command is executed, it is stored in the windows event queue. <code>ui.commit()</code> forces the execution of the waiting commands
and return an error if the initialization failed. <br><br>

If commit is not called, the commands will be processed and executed just like any Windows messages. In this case, no error will be reported.<br><br><br><br>

</div>
</div>

<script src="style/rustbook.js"></script>
</body>
</html><|MERGE_RESOLUTION|>--- conflicted
+++ resolved
@@ -147,13 +147,8 @@
     There's absolutely no black magic behind it. For an example of how the last example could look like if it was done without using templates, see
     the example at the end of this page. <br/><br/>
 
-<<<<<<< HEAD
     The base of the template system is the <code>nwg_template!</code> macro (<a href="/native-windows-gui/docs/api/native_windows_gui/macro.nwg_template.html">documentation</a>).
-    Its role is to define a function that initialize a Ui components.<br/><br/>
-=======
-    The base of the template system is the <code>nwg_template!</code> macro (<a href="docs/api/native_windows_gui/macro.nwg_template.html">documentation</a>).
     Its role is to define a function that initialize the Ui components.<br/><br/>
->>>>>>> a33f0cd9
 
     The first parameter <code>head</code> defines the type of the Ui that will be accepted and the name of the function
     The other parameters (controls, events, resources and values) are described in the following sections.<br/><br/>
@@ -170,19 +165,12 @@
     <code>Control_ID</code> is the unique ID that will identify the control in the Ui. Its type must match the type of the Ui. <br/><br/>
 
     <code>Control_Template</code> is the template of the control. NWG control templates are structs that define controls. By default, the templates do not
-<<<<<<< HEAD
     have sane default. In order to ease the template definition, NWG has a macro named <code>nwg_[control_name]</code> (ex: <a href="/native-windows-gui/docs/api/native_windows_gui/macro.nwg_button.html">button</a>)
-    for each built-in control.
+    for each built-in control.<br><br>
+
+    The controls are added in the order defined in the template.
 
     <h3>Events</h3>  
-=======
-    have sane default. In order to ease the template definition, NWG has a macro named <code>nwg_[control_name]</code> (ex: <a href="docs/api/native_windows_gui/macro.nwg_button.html">button</a>)
-    for each built-in control.<br><br>
-
-    The controls are added in the order defined in the template.
-
-    <h3>Template - Events</h3>
->>>>>>> a33f0cd9
 
     An Event is a function that is called when a control is triggered by something (usually user actions).<br/><br/>
 
@@ -196,13 +184,9 @@
 
     <code>Callback</code> Is the function that will be called. The callback function signature is <a href="/native-windows-gui/docs/api/native_windows_gui/type.EventCallback.html">EventCallback</a><br/><br/>
 
-<<<<<<< HEAD
+    There are no limits to the number of callback on a control.
+
     <h3>Resources</h3>
-=======
-    There are no limits to the number of callback on a control.
-
-    <h3>Template - Resources</h3>
->>>>>>> a33f0cd9
 
     A Resource is a special element that can be used by controls, but do not accepts events. (ex: Font &amp; Bitmap)<br/><br/>
 
