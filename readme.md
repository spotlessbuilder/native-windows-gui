# Native Windows GUI

<<<<<<< HEAD
Welcome to Native Windows GUI (aka NWG). The BEST (and only) rust library to develop truly native GUI applications on desktop for Microsoft Windows.
=======
## READ THIS

**This version of Native Windows GUI is no longer maintained (and has been so for 2~3 years). That said, the library is in the process of being revived on the 1.0prerelease branch! [(go check it out)](https://github.com/gabdube/native-windows-gui/tree/1.0-prerelease). The 1.0 version will be publicly released when every single feature will be implemented, tested, and documented**
>>>>>>> 98b377ce

NWG is a very light wrapper over WINAPI. It allows you, the developer, to handle
the quirks and rough edges of the API by providing a simple, safe and rust-like interface.

Native Windows GUI keeps things simple. This means small compile time, minimal resources usage
and less time searching the documentation and more time for you to develop your application.

Of course, you don't have to take my word for it, check out the [showcase](showcase) and the 
[examples](native-windows-gui/examples).

This is the 3rd and final version of NWG. It is considered "mature" or, as I would say
"the backlog is empty, and it will most likely stay that way". This version implements pretty much
everything required to develop applications on Windows. Don't bother using the older versions as they
have "irreconcilable design decisions" and cannot support some key features. Future development will be done
in other libraries.

If you've managed to read though this introduction, you should know that my twitter handle
is [#gdube_dev](https://twitter.com/gdube_dev) and you can support this project with [*GitHub Sponsors*](https://github.com/sponsors/gabdube).
Any support, moral or monetary, is greatly appreciated.

## Installation

To use NWG in your project add it to cargo.toml:

```toml
[dependencies]
native-windows-gui = "1.0.0"
native-windows-derive = "1.0.0" # Optional. Only if the derive macro is used.
```

And then, in main.rs or lib.rs :

```rust
extern crate native_windows_gui as nwg;
extern crate native_windows_derive as nwd;  // Optional. Only if the derive macro is used.
```

## Trying it out

See it for yourself. NWG has plenty of example and a fully interactive test suite. The only thing you need to do is:

```bash
git clone git@github.com:gabdube/native-windows-gui.git
cd native-windows-gui/native-windows-gui

cargo test everything --features "all"  # For the test suite
cargo run --example basic
cargo run --example calculator
cargo run --example message_bank
cargo run --example partials --features "listbox frame combobox"
cargo run --example system_tray --features "tray-notification message-window menu cursor"
cargo run --example dialog_multithreading_d --features "notice"
cargo run --example image_decoder_d --features "image-decoder file-dialog"
cargo run --example month_name_d --features "winnls textbox"
cargo run --example splash_screen_d --features "image-decoder"

cd examples/opengl_canvas
cargo run

# The closest thing to a real application in the examples
cd ../examples/sync-draw
cargo run

# Requires the console to be run as Admin because of the embed resource
cd ../examples/embed_resources
cargo run
```

## Project structure

This is the main project git. It is separated in multiple sections

- native-windows-gui
  - The base library. Includes an interactive test suite and plenty of examples
- native-windows-derive
  - A procedural macro that generates GUI application from rust structure (pretty cool stuff IMO)
- native-windows-docs
  - A hefty documentation that goes over everything you need to know about NWG
- [showcase](showcase)
  - Images of the examples. If you've made a NWG application and want
  to share it here. Send me a message or open a PR. It's free real estate.

## Supported features

- The WHOLE winapi control library [(reference)](https://docs.microsoft.com/en-us/windows/win32/controls/individual-control-info)
  - Some very niche controls are not supported: flat scroll bar, ip control, rebar, and pager.
- Menus and menu bar
- Image and font resource
  - BMP
  - ICO
  - CUR
  - PNG*
  - GIF*
  - JPG*
  - TIFF*
  - DDS*
  - *: Extended image formats with the Windows Imaging Component (WIC).
- Localization support
  - Uses Windows National Language Support internally [(reference)](https://docs.microsoft.com/en-us/windows/win32/intl/national-language-support)
- Tooltip
- System tray notification
- Cursor handling
- A full clipboard wrapper
- Partial templates support
  - Split large application into chunks
- Dynamic controls support
  - Add/Remove controls at runtime
  - Bind or unbind new events at runtime
- Multithreaded application support
  - Communicate to the GUI thread from another thread
  - Run multiple window on different threads
- Simple layout configurations
  - FlexboxLayout
  - GridLayout
- The most common dialog boxes
  - File dialog (save, open, open folder)
  - Font dialog
  - Color dialog
- An canvas that can be used by external rendering APIs
- Support for low level system message capture (HWND, MSG, WPARAM, LPARAM)
- Cross compiling and testing from Linux to Windows with Wine and mingw.
  - Not all features are supported (but the majority are, thanks WINE!)
  - See `https://zork.net/~st/jottings/rust-windows-and-debian.html` for the steps to follow

## Performance

This was measured on a `Intel(R) Core(TM) i7-3770 CPU @ 3.40GHz, 3401 Mhz, 4 Core(s), 8 Logical Processor(s)`

In release mode, the `basic` example weight **163kb** on disk and take **900kb** in memory. Launch time is instantaneous.

The interactive test suite (with every features and 100's of tests) weight **931 kb** on disk and take **8MB** in memory. Launch time is still instantaneous.

Initial build time takes around **22 seconds** for a basic application. This is mainly due to `winapi-rs` initial compile time. Subsequent compile time takes around **0.7 seconds**.

## Development

The development of this library is considered "done". By that, I mean that
there won't by any change to the API. Issues can be raised if a bug is found or
if some area in the documentation are unclear. If I overlooked a very important feature,
it will most likely be added.

## License

NWG use the MIT license

## Code example

### With native windows derive

```rust
extern crate native_windows_gui as nwg;
extern crate native_windows_derive as nwd;

use nwd::NwgUi;
use nwg::NativeUi;


#[derive(Default, NwgUi)]
pub struct BasicApp {
    #[nwg_control(size: (300, 115), position: (300, 300), title: "Basic example", flags: "WINDOW|VISIBLE")]
    #[nwg_events( OnWindowClose: [BasicApp::say_goodbye] )]
    window: nwg::Window,

    #[nwg_control(text: "Heisenberg", size: (280, 25), position: (10, 10))]
    name_edit: nwg::TextInput,

    #[nwg_control(text: "Say my name", size: (280, 60), position: (10, 40))]
    #[nwg_events( OnButtonClick: [BasicApp::say_hello] )]
    hello_button: nwg::Button
}

impl BasicApp {

    fn say_hello(&self) {
        nwg::simple_message("Hello", &format!("Hello {}", self.name_edit.text()));
    }

    fn say_goodbye(&self) {
        nwg::simple_message("Goodbye", &format!("Goodbye {}", self.name_edit.text()));
        nwg::stop_thread_dispatch();
    }

}

fn main() {
    nwg::init().expect("Failed to init Native Windows GUI");

    let _app = BasicApp::build_ui(Default::default()).expect("Failed to build UI");

    nwg::dispatch_thread_events();
}
```

### Without native windows derive

```rust
#![windows_subsystem = "windows"]

/*!
    A very simple application that show your name in a message box.
    See `basic_d` for the derive version
*/

extern crate native_windows_gui as nwg;
use nwg::NativeUi;


#[derive(Default)]
pub struct BasicApp {
    window: nwg::Window,
    name_edit: nwg::TextInput,
    hello_button: nwg::Button
}

impl BasicApp {

    fn say_hello(&self) {
        nwg::simple_message("Hello", &format!("Hello {}", self.name_edit.text()));
    }
    
    fn say_goodbye(&self) {
        nwg::simple_message("Goodbye", &format!("Goodbye {}", self.name_edit.text()));
        nwg::stop_thread_dispatch();
    }

}

//
// ALL of this stuff is handled by native-windows-derive
//
mod basic_app_ui {
    use native_windows_gui as nwg;
    use super::*;
    use std::rc::Rc;
    use std::cell::RefCell;
    use std::ops::Deref;

    pub struct BasicAppUi {
        inner: BasicApp,
        default_handler: RefCell<Option<nwg::EventHandler>>
    }

    impl nwg::NativeUi<BasicApp, Rc<BasicAppUi>> for BasicApp {
        fn build_ui(mut data: BasicApp) -> Result<Rc<BasicAppUi>, nwg::NwgError> {
            use nwg::Event as E;
            
            // Controls
            nwg::Window::builder()
                .flags(nwg::WindowFlags::WINDOW | nwg::WindowFlags::VISIBLE)
                .size((300, 115))
                .position((300, 300))
                .title("Basic example")
                .build(&mut data.window)?;

            nwg::TextInput::builder()
                .size((280, 25))
                .position((10, 10))
                .text("Heisenberg")
                .parent(&data.window)
                .build(&mut data.name_edit)?;

            nwg::Button::builder()
                .size((280, 60))
                .position((10, 40))
                .text("Say my name")
                .parent(&data.window)
                .build(&mut data.hello_button)?;

            // Wrap-up
            let ui = Rc::new(BasicAppUi {
                inner: data,
                default_handler: Default::default(),
            });

            // Events
            let evt_ui = ui.clone();
            let handle_events = move |evt, _evt_data, handle| {
                match evt {
                    E::OnButtonClick => 
                        if &handle == &evt_ui.hello_button {
                            BasicApp::say_hello(&evt_ui.inner);
                        },
                    E::OnWindowClose => 
                        if &handle == &evt_ui.window {
                            BasicApp::say_goodbye(&evt_ui.inner);
                        },
                    _ => {}
                }
            };

           *ui.default_handler.borrow_mut() = Some(nwg::full_bind_event_handler(&ui.window.handle, handle_events));

            return Ok(ui);
        }
    }

    impl BasicAppUi {
        /// To make sure that everything is freed without issues, the default handler must be unbound.
        pub fn destroy(&self) {
            let handler = self.default_handler.borrow();
            if handler.is_some() {
                nwg::unbind_event_handler(handler.as_ref().unwrap());
            }
        }
    }

    impl Deref for BasicAppUi {
        type Target = BasicApp;

        fn deref(&self) -> &BasicApp {
            &self.inner
        }
    }
}

fn main() {
    nwg::init().expect("Failed to init Native Windows GUI");

    let ui = BasicApp::build_ui(Default::default()).expect("Failed to build UI");
    nwg::dispatch_thread_events();
    ui.destroy();
}
```

## Attributions

For the icons used in the test suite (and only there):

- **love.ico** is made by [Smashicons](https://smashicons.com/) from [www.flaticon.com](https://www.flaticon.com/)
- **popcorn.bmp** is made by [Freepik](https://www.freepik.com) from [www.flaticon.com](https://www.flaticon.com/)
- **ball.bmp** is made by [Freepik](https://www.freepik.com) from [www.flaticon.com](https://www.flaticon.com/)
- **cat.jpg** is made by [Freepik](https://www.freepik.com) from [www.flaticon.com](https://www.flaticon.com/)
- **weird_cat.png** is made by [Freepik](https://www.freepik.com) from [www.flaticon.com](https://www.flaticon.com/)
- **list_0.png**, **list_1.png**, **list_2.png**, **list_3.png** are made by [Smashicons](https://smashicons.com/) from [www.flaticon.com](https://www.flaticon.com/)<|MERGE_RESOLUTION|>--- conflicted
+++ resolved
@@ -1,12 +1,6 @@
 # Native Windows GUI
 
-<<<<<<< HEAD
 Welcome to Native Windows GUI (aka NWG). The BEST (and only) rust library to develop truly native GUI applications on desktop for Microsoft Windows.
-=======
-## READ THIS
-
-**This version of Native Windows GUI is no longer maintained (and has been so for 2~3 years). That said, the library is in the process of being revived on the 1.0prerelease branch! [(go check it out)](https://github.com/gabdube/native-windows-gui/tree/1.0-prerelease). The 1.0 version will be publicly released when every single feature will be implemented, tested, and documented**
->>>>>>> 98b377ce
 
 NWG is a very light wrapper over WINAPI. It allows you, the developer, to handle
 the quirks and rough edges of the API by providing a simple, safe and rust-like interface.
@@ -152,6 +146,10 @@
 
 NWG use the MIT license
 
+## Contributors
+
+* yakov-bakhmatov (https://github.com/yakov-bakhmatov)
+
 ## Code example
 
 ### With native windows derive
