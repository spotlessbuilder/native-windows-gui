use winapi::shared::windef::HWND;
use winapi::shared::minwindef::{WPARAM, LPARAM};
use winapi::um::winuser::{LBS_MULTIPLESEL, LBS_NOSEL, WS_VISIBLE, WS_DISABLED, WS_TABSTOP};
use crate::win32::window_helper as wh;
use crate::win32::base_helper::{to_utf16, from_utf16, check_hwnd};
use crate::{Font, NwgError};
use super::{ControlBase, ControlHandle};
use std::cell::{Ref, RefMut, RefCell};
use std::fmt::Display;
use std::ops::Range;
use std::mem;

const NOT_BOUND: &'static str = "ListBox is not yet bound to a winapi object";
const BAD_HANDLE: &'static str = "INTERNAL ERROR: ListBox handle is not HWND!";


bitflags! {
    /**
        The listbox flags

        * NONE:     No flags. Equivalent to a invisible listbox.
        * VISIBLE:  The listbox is immediatly visible after creation
        * DISABLED: The listbox cannot be interacted with by the user. It also has a grayed out look.
        * MULTI_SELECT: It is possible for the user to select more than 1 item at a time
        * NO_SELECT: It is impossible for the user to select the listbox items
        * TAB_STOP: The control can be selected using tab navigation
    */
    pub struct ListBoxFlags: u32 {
        const NONE = 0;
        const VISIBLE = WS_VISIBLE;
        const DISABLED = WS_DISABLED;
        const MULTI_SELECT = LBS_MULTIPLESEL;
        const NO_SELECT = LBS_NOSEL;
        const TAB_STOP = WS_TABSTOP;
    }
}

/**
A list box is a control window that contains a simple list of items from which the user can choose.

Requires the `list-box` feature. 

**Builder parameters:**
  * `parent`:          **Required.** The listbox parent container.
  * `size`:            The listbox size.
  * `position`:        The listbox position.
  * `enabled`:         If the listbox can be used by the user. It also has a grayed out look if disabled.
  * `focus`:           The control receive focus after being created
  * `flags`:           A combination of the ListBoxFlags values.
  * `ex_flags`:        A combination of win32 window extended flags. Unlike `flags`, ex_flags must be used straight from winapi
  * `font`:            The font used for the listbox text
  * `collection`:      The default collections of the listbox
  * `selected_index`:  The default selected index in the listbox collection
  * `multi_selection`: The collections of indices to set as selected in a multi selection listbox 

**Control events:**
  * `OnListBoxSelect`: When the current listbox selection is changed
  * `OnListBoxDoubleClick`: When a listbox item is clicked twice rapidly
  * `MousePress(_)`: Generic mouse press events on the listbox
  * `OnMouseMove`: Generic mouse mouse event
  * `OnMouseWheel`: Generic mouse wheel event

```rust
use native_windows_gui as nwg;
fn build_listbox(listb: &mut nwg::ListBox<&'static str>, window: &nwg::Window, font: &nwg::Font) {
    nwg::ListBox::builder()
        .flags(nwg::ListBoxFlags::VISIBLE | nwg::ListBoxFlags::MULTI_SELECT)
        .collection(vec!["Hello", "World", "!!!!"])
        .multi_selection(vec![0, 1, 2])
        .font(Some(font))
        .parent(window)
        .build(listb);
}
```

*/
#[derive(Default)]
pub struct ListBox<D: Display+Default> {
    pub handle: ControlHandle,
    collection: RefCell<Vec<D>>
}

impl<D: Display+Default> ListBox<D> {

    pub fn builder<'a>() -> ListBoxBuilder<'a, D> {
        ListBoxBuilder {
            size: (100, 300),
            position: (0, 0),
            enabled: true,
            focus: false,
            flags: None,
            ex_flags: 0,
            font: None,
            collection: None,
            selected_index: None,
            multi_selection: Vec::new(),
            parent: None
        }
    }

    /// Add a new item to the listbox. Sort the collection if the listbox is sorted.
    pub fn push(&self, item: D) {
        use winapi::um::winuser::LB_ADDSTRING;

        let handle = check_hwnd(&self.handle, NOT_BOUND, BAD_HANDLE);
        let display = format!("{}", item);
        let display_os = to_utf16(&display);

        unsafe {
            wh::send_message(handle, LB_ADDSTRING, 0, mem::transmute(display_os.as_ptr()));
        }

        self.collection.borrow_mut().push(item);
    }

    /// Insert an item in the collection and the control. 
    ///
    /// SPECIAL behaviour! If index is `std::usize::MAX`, the item is added at the end of the collection.
    /// The method will still panic if `index > len` with every other values.
    pub fn insert(&self, index: usize, item: D) {
        use winapi::um::winuser::LB_INSERTSTRING;

        let handle = check_hwnd(&self.handle, NOT_BOUND, BAD_HANDLE);
        let display = format!("{}", item);
        let display_os = to_utf16(&display);

        let mut col = self.collection.borrow_mut();
        if index == std::usize::MAX {
            col.push(item);
        } else {
            col.insert(index, item);
        }

        unsafe {
            wh::send_message(handle, LB_INSERTSTRING, index, mem::transmute(display_os.as_ptr()));
        }
    }


    /// Remove the item at the selected index and returns it.
    /// Panic of the index is out of bounds
    pub fn remove(&self, index: usize) -> D {
        use winapi::um::winuser::LB_DELETESTRING;

        let handle = check_hwnd(&self.handle, NOT_BOUND, BAD_HANDLE);
        wh::send_message(handle, LB_DELETESTRING, index as WPARAM, 0);

        let mut col_ref = self.collection.borrow_mut();
        col_ref.remove(index)
    }

    /// Return the index of the currencty selected item for single value list box.
    /// Return `None` if no item is selected.
    pub fn selection(&self) -> Option<usize> {
        use winapi::um::winuser::{LB_GETCURSEL, LB_ERR};

        let handle = check_hwnd(&self.handle, NOT_BOUND, BAD_HANDLE);
        let index = wh::send_message(handle, LB_GETCURSEL , 0, 0);

        if index == LB_ERR { None }
        else { Some(index as usize) }
    }

    /// Return the number of selected item in the list box
    /// Returns 0 for single select list box
    pub fn multi_selection_len(&self) -> usize {
        use winapi::um::winuser::{LB_GETSELCOUNT, LB_ERR};

        let handle = check_hwnd(&self.handle, NOT_BOUND, BAD_HANDLE);
        match wh::send_message(handle, LB_GETSELCOUNT, 0, 0) {
            LB_ERR => 0,
            value => value as usize
        }
    }

    /// Return a list index
    /// Returns an empty vector for single select list box.
    pub fn multi_selection(&self) -> Vec<usize> {
        use winapi::um::winuser::{LB_GETSELCOUNT, LB_GETSELITEMS, LB_ERR};

        let handle = check_hwnd(&self.handle, NOT_BOUND, BAD_HANDLE);
        let select_count = match wh::send_message(handle, LB_GETSELCOUNT, 0, 0) {
            LB_ERR => usize::max_value(),
            value => value as usize
        };

        if select_count == usize::max_value() || usize::max_value() == 0 {
            return Vec::new();
        }

        let mut indices_buffer: Vec<u32> = Vec::with_capacity(select_count);
        unsafe { indices_buffer.set_len(select_count) };

        wh::send_message(
            handle,
            LB_GETSELITEMS,
            select_count as WPARAM,
            indices_buffer.as_mut_ptr() as LPARAM
        );

        indices_buffer.into_iter().map(|i| i as usize).collect()
    }

    /// Return the display value of the currenctly selected item for single value
    /// Return `None` if no item is selected. This reads the visual value.
    pub fn selection_string(&self) -> Option<String> {
        use winapi::um::winuser::{LB_GETCURSEL, LB_GETTEXTLEN, LB_GETTEXT, LB_ERR};
        use winapi::shared::ntdef::WCHAR;

        let handle = check_hwnd(&self.handle, NOT_BOUND, BAD_HANDLE);
        let index = wh::send_message(handle, LB_GETCURSEL, 0, 0);

        if index == LB_ERR { None }
        else {
            let index = index as usize;
            let length = (wh::send_message(handle, LB_GETTEXTLEN, index, 0) as usize) + 1;  // +1 for the terminating null character
            let mut buffer: Vec<WCHAR> = Vec::with_capacity(length);
            unsafe { 
                buffer.set_len(length); 
                wh::send_message(handle, LB_GETTEXT, index, mem::transmute(buffer.as_ptr()));
            }

            Some(from_utf16(&buffer))
        }
    }

    /// Set the currently selected item in the list box for single value list box.
    /// Does nothing if the index is out of bound
    /// If the value is None, remove the selected value
    pub fn set_selection(&self, index: Option<usize>) {
        use winapi::um::winuser::LB_SETCURSEL;

        let handle = check_hwnd(&self.handle, NOT_BOUND, BAD_HANDLE);
        let index = index.unwrap_or(-1isize as usize);
        wh::send_message(handle, LB_SETCURSEL, index, 0);
    }

    /// Select the item as index `index` in a multi item list box
    pub fn multi_add_selection(&self, index: usize) {
        use winapi::um::winuser::LB_SETSEL;
        let handle = check_hwnd(&self.handle, NOT_BOUND, BAD_HANDLE);
        wh::send_message(handle, LB_SETSEL, 1, index as LPARAM);
    }

    /// Unselect the item as index `index` in a multi item list box
    pub fn multi_remove_selection(&self, index: usize) {
        use winapi::um::winuser::LB_SETSEL;
        let handle = check_hwnd(&self.handle, NOT_BOUND, BAD_HANDLE);
        wh::send_message(handle, LB_SETSEL, 0, index as LPARAM);
    }

    /// Unselect every item in the list box
    pub fn unselect_all(&self) {
        use winapi::um::winuser::LB_SETSEL;
        let handle = check_hwnd(&self.handle, NOT_BOUND, BAD_HANDLE);
        wh::send_message(handle, LB_SETSEL, 0, -1);
    }

    /// Select every item in the list box
    pub fn select_all(&self) {
        use winapi::um::winuser::LB_SETSEL;
        let handle = check_hwnd(&self.handle, NOT_BOUND, BAD_HANDLE);
        wh::send_message(handle, LB_SETSEL, 1, -1);
    }

    /// Select a range of items in a multi list box
    pub fn multi_select_range(&self, range: Range<usize>) {
        use winapi::um::winuser::LB_SELITEMRANGEEX;

        let handle = check_hwnd(&self.handle, NOT_BOUND, BAD_HANDLE);
        let start = range.start as WPARAM;
        let end = range.end as LPARAM;
        wh::send_message(handle, LB_SELITEMRANGEEX, start, end);
    }

    /// Unselect a range of items in a multi list box
    pub fn multi_unselect_range(&self, range: Range<usize>) {
        use winapi::um::winuser::LB_SELITEMRANGEEX;

        let handle = check_hwnd(&self.handle, NOT_BOUND, BAD_HANDLE);
        let start = range.start as LPARAM;
        let end = range.end as WPARAM;
        wh::send_message(handle, LB_SELITEMRANGEEX, end, start);
    }

    /// Search an item that begins by the value and select the first one found.
    /// The search is not case sensitive, so this string can contain any combination of uppercase and lowercase letters.
    /// Return the index of the selected string or None if the search was not successful
    pub fn set_selection_string(&self, value: &str) -> Option<usize> {
        use winapi::um::winuser::{LB_SELECTSTRING, LB_ERR};

        let handle = check_hwnd(&self.handle, NOT_BOUND, BAD_HANDLE);
        let os_string = to_utf16(value);

        unsafe {
            let index = wh::send_message(handle, LB_SELECTSTRING, 0, mem::transmute(os_string.as_ptr()));
            if index == LB_ERR {
                None
            } else {
                Some(index as usize)
            }
        }
    }

    /// Check if the item at `index` is selected by the user
    /// Return `false` if the index is out of range.
    pub fn selected(&self, index: usize) -> bool {
        use winapi::um::winuser::LB_GETSEL;

        let handle = check_hwnd(&self.handle, NOT_BOUND, BAD_HANDLE);
        wh::send_message(handle, LB_GETSEL, index as WPARAM, 0) > 0
    }

    /// Update the visual of the control with the inner collection.
    /// This rebuild every item in the list box and can take some time on big collections.
    pub fn sync(&self) {
        use winapi::um::winuser::{LB_ADDSTRING, LB_INITSTORAGE};

        let handle = check_hwnd(&self.handle, NOT_BOUND, BAD_HANDLE);

        self.clear_inner(handle);

        let item_count = self.collection.borrow().len();
        wh::send_message(handle, LB_INITSTORAGE, item_count as WPARAM, (10*item_count) as LPARAM);

        for item in self.collection.borrow().iter() {
            let display = format!("{}", item);
            let display_os = to_utf16(&display);
            
            unsafe {
                wh::send_message(handle, LB_ADDSTRING, 0, mem::transmute(display_os.as_ptr()));
            }
        }
    }

    /// Set the item collection of the list box. Return the old collection
    pub fn set_collection(&self, mut col: Vec<D>) -> Vec<D> {
        use winapi::um::winuser::LB_ADDSTRING;

        let handle = check_hwnd(&self.handle, NOT_BOUND, BAD_HANDLE);

        self.clear_inner(handle);

        for item in col.iter() {
            let display = format!("{}", item);
            let display_os = to_utf16(&display);
            
            unsafe {
                wh::send_message(handle, LB_ADDSTRING, 0, mem::transmute(display_os.as_ptr()));
            }
        }

        let mut col_ref = self.collection.borrow_mut();
        mem::swap::<Vec<D>>(&mut col_ref, &mut col);

        col
    }

    /// Clears the control and free the underlying collection. Same as `set_collection(Vec::new())`
    pub fn clear(&self) {
        self.set_collection(Vec::new());
    }

    /// Return the number of items in the control. NOT the inner rust collection
    pub fn len(&self) -> usize {
        use winapi::um::winuser::LB_GETCOUNT;
        let handle = check_hwnd(&self.handle, NOT_BOUND, BAD_HANDLE);
        wh::send_message(handle, LB_GETCOUNT, 0, 0) as usize
    }


    //
    // Common control functions
    //

    /// Return the font of the control
    pub fn font(&self) -> Option<Font> {
        let handle = check_hwnd(&self.handle, NOT_BOUND, BAD_HANDLE);

        let font_handle = wh::get_window_font(handle);
        if font_handle.is_null() {
            None
        } else {
            Some(Font { handle: font_handle })
        }
    }

    /// Set the font of the control
    pub fn set_font(&self, font: Option<&Font>) {
        let handle = check_hwnd(&self.handle, NOT_BOUND, BAD_HANDLE);
        unsafe { wh::set_window_font(handle, font.map(|f| f.handle), true); }
    }

    /// Return true if the control currently has the keyboard focus
    pub fn focus(&self) -> bool {
        let handle = check_hwnd(&self.handle, NOT_BOUND, BAD_HANDLE);
        unsafe { wh::get_focus(handle) }
    }

    /// Set the keyboard focus on the button.
    pub fn set_focus(&self) {
        let handle = check_hwnd(&self.handle, NOT_BOUND, BAD_HANDLE);
        unsafe { wh::set_focus(handle); }
    }

    /// Return true if the control user can interact with the control, return false otherwise
    pub fn enabled(&self) -> bool {
        let handle = check_hwnd(&self.handle, NOT_BOUND, BAD_HANDLE);
        unsafe { wh::get_window_enabled(handle) }
    }

    /// Enable or disable the control
    pub fn set_enabled(&self, v: bool) {
        let handle = check_hwnd(&self.handle, NOT_BOUND, BAD_HANDLE);
        unsafe { wh::set_window_enabled(handle, v) }
    }

    /// Return true if the control is visible to the user. Will return true even if the 
    /// control is outside of the parent client view (ex: at the position (10000, 10000))
    pub fn visible(&self) -> bool {
        let handle = check_hwnd(&self.handle, NOT_BOUND, BAD_HANDLE);
        unsafe { wh::get_window_visibility(handle) }
    }

    /// Show or hide the control to the user
    pub fn set_visible(&self, v: bool) {
        let handle = check_hwnd(&self.handle, NOT_BOUND, BAD_HANDLE);
        unsafe { wh::set_window_visibility(handle, v) }
    }

    /// Return the size of the button in the parent window
    pub fn size(&self) -> (u32, u32) {
        let handle = check_hwnd(&self.handle, NOT_BOUND, BAD_HANDLE);
        unsafe { wh::get_window_size(handle) }
    }

    /// Set the size of the button in the parent window
    pub fn set_size(&self, x: u32, y: u32) {
        let handle = check_hwnd(&self.handle, NOT_BOUND, BAD_HANDLE);
        unsafe { wh::set_window_size(handle, x, y, false) }
    }

    /// Return the position of the button in the parent window
    pub fn position(&self) -> (i32, i32) {
        let handle = check_hwnd(&self.handle, NOT_BOUND, BAD_HANDLE);
        unsafe { wh::get_window_position(handle) }
    }

    /// Set the position of the button in the parent window
    pub fn set_position(&self, x: i32, y: i32) {
        let handle = check_hwnd(&self.handle, NOT_BOUND, BAD_HANDLE);
        unsafe { wh::set_window_position(handle, x, y) }
    }

    /// Get read-only access to the inner collection of the list box
    /// This call refcell.borrow under the hood. Be sure to drop the value before
    /// calling other list box methods
    pub fn collection(&self) -> Ref<Vec<D>> {
        self.collection.borrow()
    }

    /// Get mutable access to the inner collection of the list box. Does not update the visual
    /// control. Call `sync` to update the view. This call refcell.borrow_mut under the hood. 
    /// Be sure to drop the value before calling other list box methods
    pub fn collection_mut(&self) -> RefMut<Vec<D>> {
        self.collection.borrow_mut()
    }

    /// Winapi class name used during control creation
    pub fn class_name(&self) -> &'static str {
        "ListBox"
    }

    /// Winapi base flags used during window creation
    pub fn flags(&self) -> u32 {
        WS_VISIBLE | WS_TABSTOP
    }

    /// Winapi flags required by the control
    pub fn forced_flags(&self) -> u32 {
        use winapi::um::winuser::{LBS_HASSTRINGS, WS_BORDER, WS_VSCROLL, LBS_NOTIFY, WS_CHILD};

        LBS_HASSTRINGS | LBS_NOTIFY | WS_BORDER  | WS_CHILD | WS_VSCROLL
    }

    /// Remove all value displayed in the control without touching the rust collection
    fn clear_inner(&self, handle: HWND) {
        use winapi::um::winuser::LB_RESETCONTENT;
        wh::send_message(handle, LB_RESETCONTENT, 0, 0);
    }

}

impl<D: Display+Default> Drop for ListBox<D> {
    fn drop(&mut self) {
        self.handle.destroy();
    }
}

pub struct ListBoxBuilder<'a, D: Display+Default> {
    size: (i32, i32),
    position: (i32, i32),
    enabled: bool,
    focus: bool,
    flags: Option<ListBoxFlags>,
    ex_flags: u32,
    font: Option<&'a Font>,
    collection: Option<Vec<D>>,
    selected_index: Option<usize>,
    multi_selection: Vec<usize>,
    parent: Option<ControlHandle>
}

impl<'a, D: Display+Default> ListBoxBuilder<'a, D> {

    pub fn flags(mut self, flags: ListBoxFlags) -> ListBoxBuilder<'a, D> {
        self.flags = Some(flags);
        self
    }

    pub fn ex_flags(mut self, flags: u32) -> ListBoxBuilder<'a, D> {
        self.ex_flags = flags;
        self
    }

    pub fn size(mut self, size: (i32, i32)) -> ListBoxBuilder<'a, D> {
        self.size = size;
        self
    }

    pub fn position(mut self, pos: (i32, i32)) -> ListBoxBuilder<'a, D> {
        self.position = pos;
        self
    }

    pub fn font(mut self, font: Option<&'a Font>) -> ListBoxBuilder<'a, D> {
        self.font = font;
        self
    }

    pub fn parent<C: Into<ControlHandle>>(mut self, p: C) -> ListBoxBuilder<'a, D> {
        self.parent = Some(p.into());
        self
    }

    pub fn collection(mut self, collection: Vec<D>) -> ListBoxBuilder<'a, D> {
        self.collection = Some(collection);
        self
    }

    pub fn selected_index(mut self, index: Option<usize>) -> ListBoxBuilder<'a, D> {
        self.selected_index = index;
        self
    }

    pub fn multi_selection(mut self, select: Vec<usize>) -> ListBoxBuilder<'a, D> {
        self.multi_selection = select;
        self
    }

    pub fn enabled(mut self, enabled: bool) -> ListBoxBuilder<'a, D> {
        self.enabled = enabled;
        self
    }

    pub fn focus(mut self, focus: bool) -> ListBoxBuilder<'a, D> {
        self.focus = focus;
        self
    }

    pub fn build(self, out: &mut ListBox<D>) -> Result<(), NwgError> {
        let flags = self.flags.map(|f| f.bits()).unwrap_or(out.flags());

        let parent = match self.parent {
            Some(p) => Ok(p),
            None => Err(NwgError::no_parent("ListBox"))
        }?;

        *out = Default::default();

        out.handle = ControlBase::build_hwnd()
            .class_name(out.class_name())
            .forced_flags(out.forced_flags())
            .flags(flags)
            .ex_flags(self.ex_flags)
            .size(self.size)
            .position(self.position)
            .parent(Some(parent))
            .build()?;

        if self.font.is_some() {
            out.set_font(self.font);
        } else {
            out.set_font(Font::global_default().as_ref());
        }

        if let Some(col) = self.collection {
            out.set_collection(col);
        }

        if flags & LBS_MULTIPLESEL == LBS_MULTIPLESEL {
            for i in self.multi_selection {
                out.multi_add_selection(i);
            }
        } else {
            out.set_selection(self.selected_index);
        }

        if self.focus {
            out.set_focus();
        }

<<<<<<< HEAD
        out.set_enabled(self.enabled);
=======
        if !self.enabled {
            out.set_enabled(self.enabled);
        }
>>>>>>> 58a0e3d2

        Ok(())
    }

}

impl<D: Display+Default> PartialEq for ListBox<D> {
    fn eq(&self, other: &Self) -> bool {
        self.handle == other.handle
    }
}<|MERGE_RESOLUTION|>--- conflicted
+++ resolved
@@ -610,13 +610,9 @@
             out.set_focus();
         }
 
-<<<<<<< HEAD
-        out.set_enabled(self.enabled);
-=======
         if !self.enabled {
             out.set_enabled(self.enabled);
         }
->>>>>>> 58a0e3d2
 
         Ok(())
     }
